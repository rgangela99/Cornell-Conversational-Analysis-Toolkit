--- conflicted
+++ resolved
@@ -1,11 +1,7 @@
 import itertools
-<<<<<<< HEAD
-from typing import Tuple, List, Dict, Optional, Hashable, Collection
+from typing import Tuple, List, Dict, Optional, Collection
 from .triadMotif import TriadMotif, MotifType
 from collections import defaultdict
-=======
-from typing import Tuple, List, Dict, Optional, Collection
->>>>>>> c03ca53e
 
 class Hypergraph:
     """
