--- conflicted
+++ resolved
@@ -118,10 +118,7 @@
         stats = {}
         for from_hyper in [False, True]:
             for to_hyper in [False, True]:
-<<<<<<< HEAD
-=======
                 if not from_hyper and to_hyper: continue # skip c->C
->>>>>>> 6914d976
                 if from_hyper:
                     outdegrees = np.array(graph.outdegrees(from_hyper, to_hyper))
                 indegrees = np.array(graph.indegrees(from_hyper, to_hyper))
