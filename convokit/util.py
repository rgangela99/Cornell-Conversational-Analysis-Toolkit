--- conflicted
+++ resolved
@@ -27,11 +27,6 @@
     top = "http://zissou.infosci.cornell.edu/socialkit/"
 
     reddit_base_dir = "http://zissou.infosci.cornell.edu/convokit/datasets/subreddit-corpus/"
-<<<<<<< HEAD
-    
-=======
-
->>>>>>> 37817272
     cur_version = {
         "supreme-corpus": 2,
         "wiki-corpus": 2,
@@ -40,16 +35,12 @@
         "reddit-corpus": 2,
         "reddit-corpus-small": 2,
         "conversations-gone-awry-corpus": 2,
-<<<<<<< HEAD
         "movie-corpus": 1,
-=======
->>>>>>> 37817272
         "subreddit": 0,
     }
 
     DatasetURLs = {
         "supreme-corpus": "http://zissou.infosci.cornell.edu/convokit/"
-<<<<<<< HEAD
             "datasets/supreme-corpus/full.corpus",
        
         "wiki-corpus": "http://zissou.infosci.cornell.edu/convokit/"
@@ -63,21 +54,6 @@
 
         "movie-corpus": "http://zissou.infosci.cornell.edu/convokit/"
             "datasets/movie-corpus/full.corpus",
-=======
-                          "datasets/supreme-corpus/full.corpus",
-
-        "wiki-corpus": "http://zissou.infosci.cornell.edu/convokit/"
-                       "datasets/wiki-corpus/full.corpus",
-
-        "parliament-corpus": "http://zissou.infosci.cornell.edu/convokit/"
-                             "datasets/parliament-corpus/full.corpus",
-
-        "tennis-corpus": "http://zissou.infosci.cornell.edu/convokit/"
-                         "datasets/tennis-corpus/full.corpus",
-
-        "movie-corpus": "http://zissou.infosci.cornell.edu/convokit/"
-                        "datasets/movie-corpus/full.corpus",
->>>>>>> 37817272
 
         # "reddit-corpus": top + \
         #     "datasets/reddit-corpus/full.json",
@@ -86,15 +62,9 @@
         #     "datasets/reddit-corpus/small.json",
 
         "conversations-gone-awry-corpus": "http://zissou.infosci.cornell.edu/convokit/"
-<<<<<<< HEAD
             "datasets/conversations-gone-awry-corpus/full.corpus",
         
         "reddit-corpus-small": reddit_base_dir + "reddit-corpus-small.corpus", 
-=======
-                                          "datasets/conversations-gone-awry-corpus/full.corpus",
-
-        "reddit-corpus-small": reddit_base_dir + "reddit-corpus-small.corpus",
->>>>>>> 37817272
 
 
         "parliament-motifs": [
@@ -191,13 +161,8 @@
         ]
 
     }
-<<<<<<< HEAD
     
     if not name.startswith("subreddit"): 
-=======
-
-    if not name.startswith("subreddit"):
->>>>>>> 37817272
         name = name.lower()
     else:
         subreddit_name = name.split("-")[1]
@@ -231,13 +196,8 @@
                 downloaded[dname] = version
 
     if name not in downloaded or \
-<<<<<<< HEAD
         (use_newest_version and name in cur_version and
             downloaded[name] < cur_version[name]):
-=======
-            (use_newest_version and name in cur_version and
-             downloaded[name] < cur_version[name]):
->>>>>>> 37817272
 
         if name.endswith("-motifs"):
             for url in DatasetURLs[name]:
@@ -254,11 +214,7 @@
     return parent_dir
 
 def download_helper(dataset_path, url, verbose, name, downloadeds_path):
-<<<<<<< HEAD
-    
-=======
-
->>>>>>> 37817272
+    
     if url.lower().endswith(".corpus") or url.lower().endswith(".corpus.zip"):
         dataset_path += ".zip"
 
@@ -275,20 +231,12 @@
 
     # post-process (extract) corpora
     if name.startswith("subreddit"):
-<<<<<<< HEAD
-         with zipfile.ZipFile(dataset_path, "r") as zipf:
-=======
         with zipfile.ZipFile(dataset_path, "r") as zipf:
->>>>>>> 37817272
             corpus_dir = os.path.join(os.path.dirname(downloadeds_path), name)
             if not os.path.exists(corpus_dir):
                 os.mkdir(corpus_dir)
             zipf.extractall(corpus_dir)
-<<<<<<< HEAD
-    
-=======
-
->>>>>>> 37817272
+    
     elif url.lower().endswith(".corpus"):
         #print(dataset_path)
         with zipfile.ZipFile(dataset_path, "r") as zipf:
@@ -312,17 +260,10 @@
     # base directory of subreddit corpuses
     subreddit_base = "http://zissou.infosci.cornell.edu/convokit/datasets/subreddit-corpus/"
     data_dir = os.path.join(subreddit_base, "corpus-zipped")
-<<<<<<< HEAD
     
     groupings_url = subreddit_base + "subreddit-groupings.txt"
     groups_fetched = urllib.request.urlopen(groupings_url) 
     
-=======
-
-    groupings_url = subreddit_base + "subreddit-groupings.txt"
-    groups_fetched = urllib.request.urlopen(groupings_url)
-
->>>>>>> 37817272
     groups = [line.decode("utf-8").strip("\n") for line in groups_fetched]
 
     for group in groups:
