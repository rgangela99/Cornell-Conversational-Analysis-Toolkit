--- conflicted
+++ resolved
@@ -1,21 +1,6 @@
 {
  "cells": [
   {
-<<<<<<< HEAD
-   "cell_type": "code",
-   "execution_count": 1,
-   "metadata": {},
-   "outputs": [],
-   "source": [
-    "# import os\n",
-    "# os.getcwd()\n",
-    "# os.chdir(\"../..\")\n",
-    "# os.getcwd()"
-   ]
-  },
-  {
-=======
->>>>>>> 76a9d847
    "cell_type": "markdown",
    "metadata": {},
    "source": [
@@ -42,11 +27,7 @@
      "name": "stdout",
      "output_type": "stream",
      "text": [
-<<<<<<< HEAD
       "Dataset already exists at /Users/calebchiam/.convokit/downloads/reddit-corpus-small\n"
-=======
-      "Dataset already exists at /Users/calebchiam/Documents/GitHub/Cornell-Conversational-Analysis-Toolkit/convokit/tensors/reddit-corpus-small\n"
->>>>>>> 76a9d847
      ]
     }
    ],
@@ -69,22 +50,6 @@
    "metadata": {},
    "outputs": [
     {
-<<<<<<< HEAD
-     "ename": "TypeError",
-     "evalue": "'Corpus' object is not iterable",
-     "output_type": "error",
-     "traceback": [
-      "\u001b[0;31m---------------------------------------------------------------------------\u001b[0m",
-      "\u001b[0;31mTypeError\u001b[0m                                 Traceback (most recent call last)",
-      "\u001b[0;32m<ipython-input-6-2be2cb05ea7f>\u001b[0m in \u001b[0;36m<module>\u001b[0;34m\u001b[0m\n\u001b[1;32m      2\u001b[0m \u001b[0mhc\u001b[0m\u001b[0;34m.\u001b[0m\u001b[0mfit_transform\u001b[0m\u001b[0;34m(\u001b[0m\u001b[0mcorpus\u001b[0m\u001b[0;34m)\u001b[0m\u001b[0;34m\u001b[0m\u001b[0;34m\u001b[0m\u001b[0m\n\u001b[1;32m      3\u001b[0m \u001b[0mfeats\u001b[0m \u001b[0;34m=\u001b[0m \u001b[0;34m{\u001b[0m\u001b[0;34m}\u001b[0m\u001b[0;34m\u001b[0m\u001b[0;34m\u001b[0m\u001b[0m\n\u001b[0;32m----> 4\u001b[0;31m \u001b[0;32mfor\u001b[0m \u001b[0mconvo\u001b[0m \u001b[0;32min\u001b[0m \u001b[0mcorpus\u001b[0m\u001b[0;34m:\u001b[0m\u001b[0;34m\u001b[0m\u001b[0;34m\u001b[0m\u001b[0m\n\u001b[0m\u001b[1;32m      5\u001b[0m     \u001b[0mfeats\u001b[0m\u001b[0;34m.\u001b[0m\u001b[0mupdate\u001b[0m\u001b[0;34m(\u001b[0m\u001b[0mconvo\u001b[0m\u001b[0;34m.\u001b[0m\u001b[0mmeta\u001b[0m\u001b[0;34m[\u001b[0m\u001b[0;34m\"hyperconvo\"\u001b[0m\u001b[0;34m]\u001b[0m\u001b[0;34m)\u001b[0m\u001b[0;34m\u001b[0m\u001b[0;34m\u001b[0m\u001b[0m\n",
-      "\u001b[0;31mTypeError\u001b[0m: 'Corpus' object is not iterable"
-     ]
-    }
-   ],
-   "source": [
-    "hc = convokit.HyperConvo(prefix_len=10, min_thread_len=10, include_root=False)\n",
-    "hc.fit_transform(corpus)\n"
-=======
      "data": {
       "text/plain": [
        "10000"
@@ -115,7 +80,6 @@
    "metadata": {},
    "source": [
     "### Annotating dataset with predictive features: hyperconvo, volume, BoW, reply-tree"
->>>>>>> 76a9d847
    ]
   },
   {
@@ -124,16 +88,10 @@
    "metadata": {},
    "outputs": [],
    "source": [
-<<<<<<< HEAD
-    "feats = {}\n",
-    "for convo in corpus.iter_conversations():\n",
-    "    feats.update(convo.meta[\"hyperconvo\"])"
-=======
     "## annotating\n",
     "hc = convokit.HyperConvo(prefix_len=10, min_thread_len=10, invalid_val=-1)\n",
     "hc.fit_transform(threads_corpus)\n",
     "feats = threads_corpus.random_conversation().meta[\"hyperconvo\"]"
->>>>>>> 76a9d847
    ]
   },
   {
@@ -144,13 +102,9 @@
     {
      "data": {
       "text/plain": [
-<<<<<<< HEAD
-       "['e594ur8', 'e58slx0', 'e5988ip']"
-=======
        "['max[indegree over c->c responses]',\n",
        " 'argmax[indegree over c->c responses]',\n",
        " 'norm.max[indegree over c->c responses]']"
->>>>>>> 76a9d847
       ]
      },
      "execution_count": 8,
@@ -246,11 +200,7 @@
        "<convokit.model.corpus.Corpus at 0x139e275d0>"
       ]
      },
-<<<<<<< HEAD
-     "execution_count": 12,
-=======
      "execution_count": 15,
->>>>>>> 76a9d847
      "metadata": {},
      "output_type": "execute_result"
     }
@@ -320,9 +270,6 @@
   },
   {
    "cell_type": "code",
-<<<<<<< HEAD
-   "execution_count": 13,
-=======
    "execution_count": 29,
    "metadata": {},
    "outputs": [
@@ -404,7 +351,6 @@
   {
    "cell_type": "code",
    "execution_count": 34,
->>>>>>> 76a9d847
    "metadata": {},
    "outputs": [],
    "source": [
@@ -453,9 +399,6 @@
   },
   {
    "cell_type": "code",
-<<<<<<< HEAD
-   "execution_count": 15,
-=======
    "execution_count": 20,
    "metadata": {},
    "outputs": [
@@ -523,7 +466,6 @@
   {
    "cell_type": "code",
    "execution_count": 36,
->>>>>>> 76a9d847
    "metadata": {},
    "outputs": [],
    "source": [
@@ -537,15 +479,8 @@
   },
   {
    "cell_type": "code",
-<<<<<<< HEAD
-   "execution_count": 16,
-   "metadata": {
-    "scrolled": false
-   },
-=======
    "execution_count": 37,
    "metadata": {},
->>>>>>> 76a9d847
    "outputs": [
     {
      "name": "stdout",
@@ -747,11 +682,7 @@
    "name": "python",
    "nbconvert_exporter": "python",
    "pygments_lexer": "ipython3",
-<<<<<<< HEAD
-   "version": "3.7.3"
-=======
    "version": "3.7.6"
->>>>>>> 76a9d847
   }
  },
  "nbformat": 4,
